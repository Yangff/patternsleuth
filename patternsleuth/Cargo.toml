[package]
name = "patternsleuth"
repository.workspace = true
authors.workspace = true
license.workspace = true
version.workspace = true
edition.workspace = true

[dependencies]
patternsleuth_scanner = { path = "../patternsleuth_scanner" }
anyhow = { workspace = true }
memchr = { workspace = true }
object = { workspace = true }
rayon = { workspace = true }
strum = { workspace = true }
pdb = { workspace = true, optional = true }
msvc-demangler = { workspace = true, optional = true}
iced-x86.workspace = true
futures = "0.3.30"
futures-scopes = "0.2.0"
inventory = "0.3.14"
itertools.workspace = true
serde = { workspace = true, optional = true, features = ["derive"] }
typetag = { version = "0.2.15", optional = true }
<<<<<<< HEAD
gimli = "0.28.1"
=======
tracing = "0.1.40"
>>>>>>> 2355537c

[target.'cfg(target_os = "linux")'.dependencies]
libc = { version = "0.2.152", optional = true }

[target.'cfg(windows)'.dependencies]
windows = { workspace = true, optional = true, features = [
  "Win32_Foundation",
  "Win32_System_LibraryLoader",
  "Win32_System_ProcessStatus",
  "Win32_System_Threading",
  "Win32_System_Diagnostics_Debug",
] }

[features]
patterns = []
serde-resolvers = ["dep:serde", "dep:typetag"]
symbols = ["dep:pdb", "dep:msvc-demangler"]
process-external = ["dep:libc", "dep:windows"]
process-internal = ["dep:libc", "dep:windows"]<|MERGE_RESOLUTION|>--- conflicted
+++ resolved
@@ -22,11 +22,8 @@
 itertools.workspace = true
 serde = { workspace = true, optional = true, features = ["derive"] }
 typetag = { version = "0.2.15", optional = true }
-<<<<<<< HEAD
 gimli = "0.28.1"
-=======
 tracing = "0.1.40"
->>>>>>> 2355537c
 
 [target.'cfg(target_os = "linux")'.dependencies]
 libc = { version = "0.2.152", optional = true }
