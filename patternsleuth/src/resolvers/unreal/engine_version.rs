--- conflicted
+++ resolved
@@ -153,11 +153,7 @@
             if mem
                 .range(date..date + 6)
                 .ok()
-<<<<<<< HEAD
                 .filter(|r| months.contains(&r[..]))
-=======
-                .filter(|r| months.contains(&Cow::from(*r)))
->>>>>>> 2355537c
                 .is_some()
             {
                 return Ok(EngineVersionStrings {
